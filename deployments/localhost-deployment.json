{
  "network": "localhost",
<<<<<<< HEAD
  "timestamp": "2025-09-22T23:13:13.345Z",
  "contracts": {
    "MOCK_USDC": "0x1fA02b2d6A771842690194Cf62D91bdd92BfE28d",
    "VAULT_ANALYTICS": "0xdbC43Ba45381e02825b14322cDdd15eC4B3164E6",
    "POSITION_MANAGER": "0x04C89607413713Ec9775E14b954286519d836FEf",
    "CORE_VAULT": "0x4C4a2f8c81640e47606d3fd77B353E87Ba015584",
    "FUTURES_MARKET_FACTORY": "0x21dF544947ba3E8b3c32561399E88B52Dc8b2823",
    "TRADING_ROUTER": "0x2E2Ed0Cfd3AD2f1d34481277b3204d807Ca2F8c2",
    "ALUMINUM_ORDERBOOK": "0x3e7089AED4769380937Def9B8fEe0101549A771C"
=======
  "chainId": 31337,
  "timestamp": "2025-09-19T18:16:50.856Z",
  "contracts": {
    "MOCK_USDC": "0x7Ab5ae9512284fcdE1eB550BE8f9854B4E425702",
    "VAULT_ANALYTICS": "0x34688c002Af519fbEf122b43B6099802A12AbE82",
    "POSITION_MANAGER": "0x58B3E7BA79FeFf7Fa7dd9d15f861FF19eDa98D8C",
    "CORE_VAULT": "0x086ce0Da44C88Dac96cF0Dc4c5b2237eACca2E71",
    "FUTURES_MARKET_FACTORY": "0x998D98e9480A8f52A5252Faf316d129765773294",
    "TRADING_ROUTER": "0xa00F03Ea2d0a6e4961CaAFcA61A78334049c1848",
    "ALUMINUM_ORDERBOOK": "0xbd778d25F1aB2c8200f91FDFa294E2869F1a3634"
>>>>>>> 284c75c0
  },
  "deployer": "0xf39Fd6e51aad88F6F4ce6aB8827279cffFb92266",
  "allUsers": [
    {
      "index": 0,
      "address": "0xf39Fd6e51aad88F6F4ce6aB8827279cffFb92266",
      "role": "deployer"
    },
    {
      "index": 1,
      "address": "0x70997970C51812dc3A010C7d01b50e0d17dc79C8",
      "role": "user1"
    },
    {
      "index": 2,
      "address": "0x3C44CdDdB6a900fa2b585dd299e03d12FA4293BC",
      "role": "user2"
    },
    {
      "index": 3,
      "address": "0x90F79bf6EB2c4f870365E785982E1f101E93b906",
      "role": "user3"
    }
  ],
  "aluminumMarket": {
<<<<<<< HEAD
    "marketId": "0xedd98a7782c802a82453b650f17b544da2b84ab6b4ac81b0cf7eeb65b1536bac",
    "symbol": "ALU-USD",
    "orderBook": "0x3e7089AED4769380937Def9B8fEe0101549A771C"
=======
    "marketId": "0xaa8e02a563269142b129f5c130f7226189c0de00a65efd73ea864907b24290ab",
    "symbol": "ALU-USD",
    "orderBook": "0xbd778d25F1aB2c8200f91FDFa294E2869F1a3634"
>>>>>>> 284c75c0
  }
}<|MERGE_RESOLUTION|>--- conflicted
+++ resolved
@@ -1,6 +1,6 @@
 {
   "network": "localhost",
-<<<<<<< HEAD
+  "chainId": 31337,
   "timestamp": "2025-09-22T23:13:13.345Z",
   "contracts": {
     "MOCK_USDC": "0x1fA02b2d6A771842690194Cf62D91bdd92BfE28d",
@@ -10,18 +10,6 @@
     "FUTURES_MARKET_FACTORY": "0x21dF544947ba3E8b3c32561399E88B52Dc8b2823",
     "TRADING_ROUTER": "0x2E2Ed0Cfd3AD2f1d34481277b3204d807Ca2F8c2",
     "ALUMINUM_ORDERBOOK": "0x3e7089AED4769380937Def9B8fEe0101549A771C"
-=======
-  "chainId": 31337,
-  "timestamp": "2025-09-19T18:16:50.856Z",
-  "contracts": {
-    "MOCK_USDC": "0x7Ab5ae9512284fcdE1eB550BE8f9854B4E425702",
-    "VAULT_ANALYTICS": "0x34688c002Af519fbEf122b43B6099802A12AbE82",
-    "POSITION_MANAGER": "0x58B3E7BA79FeFf7Fa7dd9d15f861FF19eDa98D8C",
-    "CORE_VAULT": "0x086ce0Da44C88Dac96cF0Dc4c5b2237eACca2E71",
-    "FUTURES_MARKET_FACTORY": "0x998D98e9480A8f52A5252Faf316d129765773294",
-    "TRADING_ROUTER": "0xa00F03Ea2d0a6e4961CaAFcA61A78334049c1848",
-    "ALUMINUM_ORDERBOOK": "0xbd778d25F1aB2c8200f91FDFa294E2869F1a3634"
->>>>>>> 284c75c0
   },
   "deployer": "0xf39Fd6e51aad88F6F4ce6aB8827279cffFb92266",
   "allUsers": [
@@ -47,14 +35,8 @@
     }
   ],
   "aluminumMarket": {
-<<<<<<< HEAD
     "marketId": "0xedd98a7782c802a82453b650f17b544da2b84ab6b4ac81b0cf7eeb65b1536bac",
     "symbol": "ALU-USD",
     "orderBook": "0x3e7089AED4769380937Def9B8fEe0101549A771C"
-=======
-    "marketId": "0xaa8e02a563269142b129f5c130f7226189c0de00a65efd73ea864907b24290ab",
-    "symbol": "ALU-USD",
-    "orderBook": "0xbd778d25F1aB2c8200f91FDFa294E2869F1a3634"
->>>>>>> 284c75c0
   }
 }